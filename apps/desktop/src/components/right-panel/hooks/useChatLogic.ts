--- conflicted
+++ resolved
@@ -76,12 +76,8 @@
   const prepareMessageHistory = async (
     messages: Message[],
     currentUserMessage?: string,
-<<<<<<< HEAD
-    mentionedContent?: Array<{ id: string; type: string; label: string }>
-=======
     mentionedContent?: Array<{ id: string; type: string; label: string }>,
-    modelId?: string,
->>>>>>> a70e3c92
+    modelId?: string
   ) => {
     const refetchResult = await sessionData.refetch();
     let freshSessionData = refetchResult.data;
@@ -361,82 +357,93 @@
 
       const { textStream } = streamText({
         model,
-<<<<<<< HEAD
         messages: await prepareMessageHistory(
           messages,
           content,
-          mentionedContent
+          mentionedContent,
+          model.modelId
         ),
-=======
-        messages: await prepareMessageHistory(messages, content, mentionedContent, model.modelId),
->>>>>>> a70e3c92
         ...(type === "HyprLocal" && {
           tools: {
             update_progress: tool({ inputSchema: z.any() }),
           },
         }),
-        ...((type !== "HyprLocal"
-          && (model.modelId === "gpt-4.1" || model.modelId === "openai/gpt-4.1"
-            || model.modelId === "anthropic/claude-4-sonnet"
-            || model.modelId === "openai/gpt-4o"
-            || model.modelId === "gpt-4o")) && {
-          stopWhen: stepCountIs(3),
-          tools: {
-            search_sessions_multi_keywords: tool({
-              description:
-                "Search for sessions (meeting notes) with multiple keywords. The keywords should be the most important things that the user is talking about. This could be either topics, people, or company names.",
-              inputSchema: z.object({
-                keywords: z.array(z.string()).min(3).max(5).describe(
-                  "List of 3-5 keywords to search for, each keyword should be concise",
-                ),
+        ...(type !== "HyprLocal" &&
+          (model.modelId === "gpt-4.1" ||
+            model.modelId === "openai/gpt-4.1" ||
+            model.modelId === "anthropic/claude-4-sonnet" ||
+            model.modelId === "openai/gpt-4o" ||
+            model.modelId === "gpt-4o") && {
+            stopWhen: stepCountIs(3),
+            tools: {
+              search_sessions_multi_keywords: tool({
+                description:
+                  "Search for sessions (meeting notes) with multiple keywords. The keywords should be the most important things that the user is talking about. This could be either topics, people, or company names.",
+                inputSchema: z.object({
+                  keywords: z
+                    .array(z.string())
+                    .min(3)
+                    .max(5)
+                    .describe(
+                      "List of 3-5 keywords to search for, each keyword should be concise"
+                    ),
+                }),
+                execute: async ({ keywords }) => {
+                  const searchPromises = keywords.map((keyword) =>
+                    dbCommands.listSessions({
+                      type: "search",
+                      query: keyword,
+                      user_id: userId || "",
+                      limit: 3,
+                    })
+                  );
+
+                  const searchResults = await Promise.all(searchPromises);
+
+                  const combinedResults = new Map();
+
+                  searchResults.forEach((sessions, index) => {
+                    const keyword = keywords[index];
+                    sessions.forEach((session) => {
+                      if (combinedResults.has(session.id)) {
+                        combinedResults
+                          .get(session.id)
+                          .matchedKeywords.push(keyword);
+                      } else {
+                        combinedResults.set(session.id, {
+                          ...session,
+                          matchedKeywords: [keyword],
+                        });
+                      }
+                    });
+                  });
+
+                  const finalResults = Array.from(
+                    combinedResults.values()
+                  ).sort(
+                    (a, b) =>
+                      b.matchedKeywords.length - a.matchedKeywords.length
+                  );
+
+                  return {
+                    results: finalResults,
+                    summary: {
+                      totalSessions: finalResults.length,
+                      keywordsSearched: keywords,
+                      sessionsByKeywordCount: finalResults.reduce(
+                        (acc, session) => {
+                          const count = session.matchedKeywords.length;
+                          acc[count] = (acc[count] || 0) + 1;
+                          return acc;
+                        },
+                        {} as Record<number, number>
+                      ),
+                    },
+                  };
+                },
               }),
-              execute: async ({ keywords }) => {
-                const searchPromises = keywords.map(keyword =>
-                  dbCommands.listSessions({
-                    type: "search",
-                    query: keyword,
-                    user_id: userId || "",
-                    limit: 3,
-                  })
-                );
-
-                const searchResults = await Promise.all(searchPromises);
-
-                const combinedResults = new Map();
-
-                searchResults.forEach((sessions, index) => {
-                  const keyword = keywords[index];
-                  sessions.forEach(session => {
-                    if (combinedResults.has(session.id)) {
-                      combinedResults.get(session.id).matchedKeywords.push(keyword);
-                    } else {
-                      combinedResults.set(session.id, {
-                        ...session,
-                        matchedKeywords: [keyword],
-                      });
-                    }
-                  });
-                });
-
-                const finalResults = Array.from(combinedResults.values())
-                  .sort((a, b) => b.matchedKeywords.length - a.matchedKeywords.length);
-
-                return {
-                  results: finalResults,
-                  summary: {
-                    totalSessions: finalResults.length,
-                    keywordsSearched: keywords,
-                    sessionsByKeywordCount: finalResults.reduce((acc, session) => {
-                      const count = session.matchedKeywords.length;
-                      acc[count] = (acc[count] || 0) + 1;
-                      return acc;
-                    }, {} as Record<number, number>),
-                  },
-                };
-              },
-            }),
-          },
-        }),
+            },
+          }),
 
         onError: (error) => {
           console.error("On Error Catch:", error);
