import { message } from "@tauri-apps/plugin-dialog";
import { useState } from "react";

import { useLicense } from "@/hooks/use-license";
import { commands as analyticsCommands } from "@hypr/plugin-analytics";
import { commands as connectorCommands } from "@hypr/plugin-connector";
import { commands as dbCommands } from "@hypr/plugin-db";
import { commands as miscCommands } from "@hypr/plugin-misc";
import { commands as templateCommands } from "@hypr/plugin-template";
import { modelProvider, stepCountIs, streamText, tool } from "@hypr/utils/ai";
import { useSessions } from "@hypr/utils/contexts";
import { useQueryClient } from "@tanstack/react-query";
import { z } from "zod";
import type { ActiveEntityInfo, Message } from "../types/chat-types";
import { parseMarkdownBlocks } from "../utils/markdown-parser";

interface UseChatLogicProps {
  sessionId: string | null;
  userId: string | null;
  activeEntity: ActiveEntityInfo | null;
  messages: Message[];
  inputValue: string;
  hasChatStarted: boolean;
  setMessages: (messages: Message[] | ((prev: Message[]) => Message[])) => void;
  setInputValue: (value: string) => void;
  setHasChatStarted: (started: boolean) => void;
  getChatGroupId: () => Promise<string>;
  sessionData: any;
  chatInputRef: React.RefObject<HTMLTextAreaElement>;
  llmConnectionQuery: any;
}

export function useChatLogic({
  sessionId,
  userId,
  activeEntity,
  messages,
  inputValue,
  hasChatStarted,
  setMessages,
  setInputValue,
  setHasChatStarted,
  getChatGroupId,
  sessionData,
  chatInputRef,
  llmConnectionQuery,
}: UseChatLogicProps) {
  const [isGenerating, setIsGenerating] = useState(false);
  const sessions = useSessions((state) => state.sessions);
  const { getLicense } = useLicense();
  const queryClient = useQueryClient();

  const handleApplyMarkdown = async (markdownContent: string) => {
    if (!sessionId) {
      console.error("No session ID available");
      return;
    }

    const sessionStore = sessions[sessionId];
    if (!sessionStore) {
      console.error("Session not found in store");
      return;
    }

    try {
      const html = await miscCommands.opinionatedMdToHtml(markdownContent);

      sessionStore.getState().updateEnhancedNote(html);

      console.log("Applied markdown content to enhanced note");
    } catch (error) {
      console.error("Failed to apply markdown content:", error);
    }
  };

  const prepareMessageHistory = async (
    messages: Message[],
    currentUserMessage?: string,
    mentionedContent?: Array<{ id: string; type: string; label: string }>,
    modelId?: string
  ) => {
    const refetchResult = await sessionData.refetch();
    let freshSessionData = refetchResult.data;

    const { type } = await connectorCommands.getLlmConnection();

    const participants = sessionId
      ? await dbCommands.sessionListParticipants(sessionId)
      : [];

    const calendarEvent = sessionId
      ? await dbCommands.sessionGetEvent(sessionId)
      : null;

    const currentDateTime = new Date().toLocaleString("en-US", {
      year: "numeric",
      month: "long",
      day: "numeric",
      hour: "numeric",
      minute: "2-digit",
      hour12: true,
    });

    const eventInfo = calendarEvent
      ? `${calendarEvent.name} (${calendarEvent.start_date} - ${
          calendarEvent.end_date
        })${calendarEvent.note ? ` - ${calendarEvent.note}` : ""}`
      : "";

    const systemContent = await templateCommands.render("ai_chat.system", {
      session: freshSessionData,
      words: JSON.stringify(freshSessionData?.words || []),
      title: freshSessionData?.title,
      enhancedContent: freshSessionData?.enhancedContent,
      rawContent: freshSessionData?.rawContent,
      preMeetingContent: freshSessionData?.preMeetingContent,
      type: type,
      date: currentDateTime,
      participants: participants,
      event: eventInfo,
      modelId: modelId,
    });

    const conversationHistory: Array<{
      role: "system" | "user" | "assistant";
      content: string;
    }> = [{ role: "system" as const, content: systemContent }];

    messages.forEach((message) => {
      conversationHistory.push({
        role: message.isUser ? ("user" as const) : ("assistant" as const),
        content: message.content,
      });
    });

    if (mentionedContent && mentionedContent.length > 0) {
      currentUserMessage +=
        "[[From here is an automatically appended content from the mentioned notes & people, not what the user wrote. Use this only as a reference for more context. Your focus should always be the current meeting user is viewing]]" +
        "\n\n";
    }

    if (mentionedContent && mentionedContent.length > 0) {
      const noteContents: string[] = [];

      for (const mention of mentionedContent) {
        try {
          if (mention.type === "note") {
            const sessionData = await dbCommands.getSession({ id: mention.id });

            if (sessionData) {
              let noteContent = "";

              if (
                sessionData.enhanced_memo_html &&
                sessionData.enhanced_memo_html.trim() !== ""
              ) {
                noteContent = sessionData.enhanced_memo_html;
              } else if (
                sessionData.raw_memo_html &&
                sessionData.raw_memo_html.trim() !== ""
              ) {
                noteContent = sessionData.raw_memo_html;
              } else {
                continue;
              }

              noteContents.push(
                `\n\n--- Content from the note"${mention.label}" ---\n${noteContent}`
              );
            }
          }

          if (mention.type === "human") {
            const humanData = await dbCommands.getHuman(mention.id);

            let humanContent = "";
            humanContent += "Name: " + humanData?.full_name + "\n";
            humanContent += "Email: " + humanData?.email + "\n";
            humanContent += "Job Title: " + humanData?.job_title + "\n";
            humanContent += "LinkedIn: " + humanData?.linkedin_username + "\n";

            if (humanData?.full_name) {
              try {
                const participantSessions = await dbCommands.listSessions({
                  type: "search",
                  query: humanData.full_name,
                  user_id: userId || "",
                  limit: 5,
                });

                if (participantSessions.length > 0) {
                  humanContent += "\nNotes this person participated in:\n";

                  for (const session of participantSessions.slice(0, 2)) {
                    const participants =
                      await dbCommands.sessionListParticipants(session.id);
                    const isParticipant = participants.some(
                      (p) =>
                        p.full_name === humanData.full_name ||
                        p.email === humanData.email
                    );

                    if (isParticipant) {
                      let briefContent = "";
                      if (
                        session.enhanced_memo_html &&
                        session.enhanced_memo_html.trim() !== ""
                      ) {
                        const div = document.createElement("div");
                        div.innerHTML = session.enhanced_memo_html;
                        briefContent =
                          (div.textContent || div.innerText || "").slice(
                            0,
                            200
                          ) + "...";
                      } else if (
                        session.raw_memo_html &&
                        session.raw_memo_html.trim() !== ""
                      ) {
                        const div = document.createElement("div");
                        div.innerHTML = session.raw_memo_html;
                        briefContent =
                          (div.textContent || div.innerText || "").slice(
                            0,
                            200
                          ) + "...";
                      }

                      humanContent += `- "${
                        session.title || "Untitled"
                      }": ${briefContent}\n`;
                    }
                  }
                }
              } catch (error) {
                console.error(
                  `Error fetching notes for person "${humanData.full_name}":`,
                  error
                );
              }
            }

            if (humanData) {
              noteContents.push(
                `\n\n--- Content about the person "${mention.label}" ---\n${humanContent}`
              );
            }
          }
        } catch (error) {
          console.error(
            `Error fetching content for "${mention.label}":`,
            error
          );
        }
      }

      if (noteContents.length > 0) {
        currentUserMessage = currentUserMessage + noteContents.join("");
      }
    }

    if (currentUserMessage) {
      conversationHistory.push({
        role: "user" as const,
        content: currentUserMessage,
      });
    }

    return conversationHistory;
  };

  const processUserMessage = async (
    content: string,
    analyticsEvent: string,
    mentionedContent?: Array<{ id: string; type: string; label: string }>
  ) => {
    if (!content.trim() || isGenerating) {
      return;
    }

<<<<<<< HEAD
    if (messages.length >= 14 && !getLicense.data?.valid) {
      // Fire and forget analytics - don't block chat functionality
=======
    if (messages.length >= 6 && !getLicense.data?.valid) {
>>>>>>> 08781898
      if (userId) {
        analyticsCommands
          .event({
            event: "pro_license_required_chat",
            distinct_id: userId,
          })
          .catch((error) => {
            console.error("Analytics error (non-blocking):", error);
          });
      }
      await message("3 messages are allowed per conversation for free users.", {
        title: "Pro License Required",
        kind: "info",
      });
      return;
    }

    // Fire and forget analytics - don't block chat functionality
    if (userId) {
      analyticsCommands
        .event({
          event: analyticsEvent,
          distinct_id: userId,
        })
        .catch((error) => {
          console.error("Analytics error (non-blocking):", error);
        });
    }

    if (!hasChatStarted && activeEntity) {
      setHasChatStarted(true);
    }

    setIsGenerating(true);

    const groupId = await getChatGroupId();

    const userMessage: Message = {
      id: Date.now().toString(),
      content: content,
      isUser: true,
      timestamp: new Date(),
    };

    setMessages((prev) => [...prev, userMessage]);
    setInputValue("");

    await dbCommands.upsertChatMessage({
      id: userMessage.id,
      group_id: groupId,
      created_at: userMessage.timestamp.toISOString(),
      role: "User",
      content: userMessage.content.trim(),
    });

    // Declare aiMessageId outside try block so it's accessible in catch
    const aiMessageId = (Date.now() + 1).toString();

    try {
      const provider = await modelProvider();
      const model = provider.languageModel("defaultModel");

      const aiMessage: Message = {
        id: aiMessageId,
        content: "Generating...",
        isUser: false,
        timestamp: new Date(),
      };
      setMessages((prev) => [...prev, aiMessage]);

      await queryClient.invalidateQueries({ queryKey: ["llm-connection"] });
      await new Promise((resolve) => setTimeout(resolve, 100));

      const { type } = await connectorCommands.getLlmConnection();

      const { textStream } = streamText({
        model,
        messages: await prepareMessageHistory(
          messages,
          content,
          mentionedContent,
          model.modelId
        ),
        ...(type === "HyprLocal" && {
          tools: {
            update_progress: tool({ inputSchema: z.any() }),
          },
        }),
        ...(type !== "HyprLocal" &&
          (model.modelId === "gpt-4.1" ||
            model.modelId === "openai/gpt-4.1" ||
            model.modelId === "anthropic/claude-4-sonnet" ||
            model.modelId === "openai/gpt-4o" ||
            model.modelId === "gpt-4o") && {
            stopWhen: stepCountIs(3),
            tools: {
              search_sessions_multi_keywords: tool({
                description:
                  "Search for sessions (meeting notes) with multiple keywords. The keywords should be the most important things that the user is talking about. This could be either topics, people, or company names.",
                inputSchema: z.object({
                  keywords: z
                    .array(z.string())
                    .min(3)
                    .max(5)
                    .describe(
                      "List of 3-5 keywords to search for, each keyword should be concise"
                    ),
                }),
                execute: async ({ keywords }) => {
                  const searchPromises = keywords.map((keyword) =>
                    dbCommands.listSessions({
                      type: "search",
                      query: keyword,
                      user_id: userId || "",
                      limit: 3,
                    })
                  );

                  const searchResults = await Promise.all(searchPromises);

                  const combinedResults = new Map();

                  searchResults.forEach((sessions, index) => {
                    const keyword = keywords[index];
                    sessions.forEach((session) => {
                      if (combinedResults.has(session.id)) {
                        combinedResults
                          .get(session.id)
                          .matchedKeywords.push(keyword);
                      } else {
                        combinedResults.set(session.id, {
                          ...session,
                          matchedKeywords: [keyword],
                        });
                      }
                    });
                  });

                  const finalResults = Array.from(
                    combinedResults.values()
                  ).sort(
                    (a, b) =>
                      b.matchedKeywords.length - a.matchedKeywords.length
                  );

                  return {
                    results: finalResults,
                    summary: {
                      totalSessions: finalResults.length,
                      keywordsSearched: keywords,
                      sessionsByKeywordCount: finalResults.reduce(
                        (acc, session) => {
                          const count = session.matchedKeywords.length;
                          acc[count] = (acc[count] || 0) + 1;
                          return acc;
                        },
                        {} as Record<number, number>
                      ),
                    },
                  };
                },
              }),
            },
          }),

        onError: (error) => {
          console.error("On Error Catch:", error);
          setIsGenerating(false);
          throw error;
        },
      });

      let aiResponse = "";

      for await (const chunk of textStream) {
        aiResponse += chunk;

        const parts = parseMarkdownBlocks(aiResponse);

        setMessages((prev) =>
          prev.map((msg) =>
            msg.id === aiMessageId
              ? {
                  ...msg,
                  content: aiResponse,
                  parts: parts,
                }
              : msg
          )
        );
      }

      await dbCommands.upsertChatMessage({
        id: aiMessageId,
        group_id: groupId,
        created_at: new Date().toISOString(),
        role: "Assistant",
        content: aiResponse.trim(),
      });

      setIsGenerating(false);
    } catch (error) {
      console.error("AI error:", error);

      const errorMessage = (error as any)?.error || "Unknown error";

      let finalErrorMesage = "";

      if (String(errorMessage).includes("too large")) {
        finalErrorMesage =
          "Sorry, I encountered an error. Please try again. Your transcript or meeting notes might be too large. Please try again with a smaller transcript or meeting notes." +
          "\n\n" +
          errorMessage;
      } else {
        finalErrorMesage =
          "Sorry, I encountered an error. Please try again. " +
          "\n\n" +
          errorMessage;
      }

      setIsGenerating(false);

      setMessages((prev) =>
        prev.map((msg) =>
          msg.id === aiMessageId
            ? {
                ...msg,
                content: finalErrorMesage,
              }
            : msg
        )
      );

      await dbCommands.upsertChatMessage({
        id: aiMessageId,
        group_id: groupId,
        created_at: new Date().toISOString(),
        role: "Assistant",
        content: finalErrorMesage,
      });
    }
  };

  const handleSubmit = async (
    mentionedContent?: Array<{ id: string; type: string; label: string }>
  ) => {
    await processUserMessage(inputValue, "chat_message_sent", mentionedContent);
  };

  const handleQuickAction = async (prompt: string) => {
    await processUserMessage(prompt, "chat_quickaction_sent");

    if (chatInputRef.current) {
      chatInputRef.current.focus();
    }
  };

  const handleKeyDown = (e: React.KeyboardEvent<HTMLTextAreaElement>) => {
    if (e.key === "Enter" && !e.shiftKey) {
      e.preventDefault();
      handleSubmit();
    }
  };

  return {
    isGenerating,
    handleSubmit,
    handleQuickAction,
    handleApplyMarkdown,
    handleKeyDown,
  };
}<|MERGE_RESOLUTION|>--- conflicted
+++ resolved
@@ -278,12 +278,7 @@
       return;
     }
 
-<<<<<<< HEAD
-    if (messages.length >= 14 && !getLicense.data?.valid) {
-      // Fire and forget analytics - don't block chat functionality
-=======
     if (messages.length >= 6 && !getLicense.data?.valid) {
->>>>>>> 08781898
       if (userId) {
         analyticsCommands
           .event({
