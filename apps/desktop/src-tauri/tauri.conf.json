{
  "$schema": "https://schema.tauri.app/config/2",
<<<<<<< HEAD
  "version": "0.0.66",
=======
  "version": "0.0.67",
>>>>>>> 4197a79f
  "productName": "Hyprnote Dev",
  "mainBinaryName": "Hyprnote Dev",
  "identifier": "com.hyprnote.dev",
  "build": {
    "beforeDevCommand": "pnpm -F desktop dev",
    "devUrl": "http://localhost:1420",
    "beforeBuildCommand": "pnpm -F desktop build",
    "frontendDist": "../dist"
  },
  "app": {
    "macOSPrivateApi": true,
    "security": {
      "csp": null
    }
  },
  "bundle": {
    "publisher": "Fastrepl",
    "active": true,
    "createUpdaterArtifacts": true,
    "targets": "all",
    "icon": [
      "icons/stable/32x32.png",
      "icons/stable/128x128.png",
      "icons/stable/128x128@2x.png",
      "icons/stable/icon.icns",
      "icons/stable/icon.ico"
    ],
    "macOS": {
      "minimumSystemVersion": "14.2",
      "entitlements": "./Entitlements.plist",
      "dmg": {
        "background": "assets/dmg-background-stable.png",
        "windowSize": {
          "width": 660,
          "height": 430
        },
        "appPosition": {
          "x": 177,
          "y": 200
        },
        "applicationFolderPosition": {
          "x": 483,
          "y": 200
        }
      }
    },
    "windows": {
      "webviewInstallMode": {
        "type": "offlineInstaller"
      },
      "wix": {
        "language": {
          "en-US": {
            "localePath": "./windows/locales/en-US.wxl"
          }
        },
        "fragmentPaths": [
          "./windows/fragments/registry.wxs"
        ],
        "componentRefs": [
          "HyprnoteRegistryEntries"
        ]
      }
    }
  },
  "plugins": {
    "deep-link": {
      "desktop": {
        "schemes": [
          "hypr"
        ]
      }
    },
    "updater": {
      "active": false,
      "dialog": true,
      "pubkey": "dW50cnVzdGVkIGNvbW1lbnQ6IG1pbmlzaWduIHB1YmxpYyBrZXk6IEFFNUI0ODhBNzhBMTEwQQpSV1FLRVlxbmlMVGxDdXJvaUVTTnlwNEF5R1Bodzh3WThMZUpNMVk4K0hhbnV4TDZ1TFFucC9Gbwo=",
      "endpoints": [
        "https://cdn.crabnebula.app/update/fastrepl/hyprnote/{{target}}-{{arch}}/{{current_version}}"
      ]
    }
  }
}<|MERGE_RESOLUTION|>--- conflicted
+++ resolved
@@ -1,10 +1,6 @@
 {
   "$schema": "https://schema.tauri.app/config/2",
-<<<<<<< HEAD
-  "version": "0.0.66",
-=======
   "version": "0.0.67",
->>>>>>> 4197a79f
   "productName": "Hyprnote Dev",
   "mainBinaryName": "Hyprnote Dev",
   "identifier": "com.hyprnote.dev",
@@ -61,21 +57,15 @@
             "localePath": "./windows/locales/en-US.wxl"
           }
         },
-        "fragmentPaths": [
-          "./windows/fragments/registry.wxs"
-        ],
-        "componentRefs": [
-          "HyprnoteRegistryEntries"
-        ]
+        "fragmentPaths": ["./windows/fragments/registry.wxs"],
+        "componentRefs": ["HyprnoteRegistryEntries"]
       }
     }
   },
   "plugins": {
     "deep-link": {
       "desktop": {
-        "schemes": [
-          "hypr"
-        ]
+        "schemes": ["hypr"]
       }
     },
     "updater": {
