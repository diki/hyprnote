--- conflicted
+++ resolved
@@ -1,14 +1,6 @@
 {
   "packageManager": "pnpm@10.11.1",
   "devDependencies": {
-<<<<<<< HEAD
-    "turbo": "^2.5.5"
-  },
-  "scripts": {
-    "dev:desktop": "pnpm --filter @hypr/desktop tauri:dev",
-    "dev:desktop-dev": "REACT_APP_USE_DEV=true pnpm --filter @hypr/desktop tauri:dev"
-=======
     "turbo": "^2.5.6"
->>>>>>> 98a334b0
   }
 }